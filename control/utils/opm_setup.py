--- conflicted
+++ resolved
@@ -3,10 +3,6 @@
 from pathlib import Path
 import numpy as np
 import easygui
-<<<<<<< HEAD
-=======
-#from pycromanager import Bridge
->>>>>>> 4f60b970
 from pycromanager import Core
 
 def setup_asi_tiger(core,scan_axis_speed,scan_axis_start_mm,scan_axis_end_mm):
@@ -158,30 +154,9 @@
     :return None:
     """
 
-<<<<<<< HEAD
     core_trigger = Core()
     command='1SCAN'
     core_trigger.set_property('TigerCommHub','SerialCommand',command)
-=======
-    # DPS 2022.05.19
-    # trying to address depecration warning and API changes...unclear how to do deal with this in acq hook.
-    with Core() as core_trigger:
-        command='1SCAN'
-        core_trigger.set_property('TigerCommHub','SerialCommand',command)
-    
-    gc.collect()
-
-    return event
-
-    '''
-    with Bridge() as bridge_trigger:
-        core_trigger = bridge_trigger.get_core()
-        command='1SCAN'
-        core_trigger.set_property('TigerCommHub','SerialCommand',command)
-
-        core_trigger = None
-        del core_trigger
->>>>>>> 4f60b970
 
     core_trigger = None
     del core_trigger
