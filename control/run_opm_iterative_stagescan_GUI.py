#!/usr/bin/env python

'''
ASU high-NA OPM multi-channel stage scanning with iterative fluidics using pycromanager.

Instrument rebuild (11/2022) TO DO (in order of priority):
1. Alexis needs to check that fluidics code matches his napari-mm widefield code
2. Fix 405 nm laser coupling into fiber or comment out "last round" code
  - find cleaner way to note in the instrument setup and metadata so that this is easier to process
3. ETL control. Device works in MM - can MM MDA stage widget record and then we grab during setup?
4. Write out instrument configuration (.json instead of .csv?)
  - stage and ETL positions
  - laser powers
  - camera exposure
  - fluidics program path
  - what else?
5. Create "metadata" and "instrument" directories to keep file structure cleaner 
6. Find a better way to resume a broken acquisition
  - in addition to instrument setup on disk, update file with last succesful tile?

Shepherd 11/22 - many changes to support instrument being rebuilt in new lab space.
Shepherd 08/21 - refactor for easier reading, O2-O3 autofocus, and managing file transfer in seperate Python process
Shepherd 07/21 - switch to interleaved excitation during stage scan and initial work on O2-O3 autofocusing
Shepherd 06/21 - clean up code and bring inline with widefield bypass GUI code
Shepherd 05/21 - pull all settings from MM GUI and prompt user to setup experiment using "easygui" package
Shepherd 05/21 - add in fluidics control. Recently refactored into seaprate files
Shepherd 04/21 - large-scale changes for new metadata and on-the-fly uploading to server for simultaneous reconstruction
'''

# imports
# qi2lab fluidics and autfocus shutter controllers
from hardware.APump import APump
from hardware.HamiltonMVP import HamiltonMVP
from hardware.PicardShutter import PicardShutter

# qi2lab OPM stage scan control functions for pycromanager
from utils.data_io import read_config_file, read_fluidics_program, write_metadata, time_stamp
from utils.fluidics_control import run_fluidic_program
from utils.opm_setup import setup_asi_tiger, setup_obis_laser_boxx, camera_hook_fn, retrieve_setup_from_MM
from utils.autofocus_remote_unit import manage_O3_focus

# pycromanager
from pycromanager import Core, Acquisition, Studio

# NI DAQ control
import PyDAQmx as daq
import ctypes as ct

# python libraries
import time
import sys
import gc
from pathlib import Path
import numpy as np
from functools import partial
import easygui

def main():
    """"
    Execute iterative, interleaved OPM stage scan using MM GUI
    """
    # flags for metadata, processing, drift correction, and O2-O3 autofocusing
    setup_metadata=True
    debug_flag = False

    # check if user wants to flush system?
    run_fluidics = False
    flush_system = False
    run_type = easygui.choicebox('Type of run?', 'OPM setup', ['Run fluidics (no imaging)', 'Iterative imaging', 'Single round (test)'])
    if run_type == str('Run fluidics (no imaging)'):
        flush_system = True
        run_fluidics = True
        # load fluidics program
        fluidics_path = easygui.fileopenbox('Load fluidics program')
        program_name = Path(fluidics_path)
    elif run_type == str('Iterative imaging'):
        flush_system = False
        run_fluidics = True
        # load fluidics program
        fluidics_path = easygui.fileopenbox('Load fluidics program')
        program_name = Path(fluidics_path)
    elif run_type == str('Single round (test)'):
        flush_system = False
        run_fluidics = False
        n_iterative_rounds = 1

    file_directory = Path(__file__).resolve().parent
    config_file = file_directory / Path('opm_config.csv')
    df_config = read_config_file(config_file)

    if run_fluidics:
        # define ports for pumps and valves
        pump_COM_port = str(df_config['pump_com_port'])
        valve_COM_port = str(df_config['valve_com_port'])

        # setup pump parameters
        pump_parameters = {'pump_com_port': pump_COM_port,
                        'pump_ID': 30,
                        'verbose': True,
                        'simulate_pump': False,
                        'serial_verbose': False,
                        'flip_flow_direction': False}

        # connect to pump
        pump_controller = APump(pump_parameters)

        # set pump to remote control
        pump_controller.enableRemoteControl(True)

        # connect to valves
        valve_controller = HamiltonMVP(com_port=valve_COM_port)

        # initialize valves
        valve_controller.autoAddress()

        # load user defined program from hard disk
        df_program = read_fluidics_program(program_name)
        fluidics_rounds = df_program["round"]
        n_iterative_rounds = df_program["round"].max()
        print('Number of iterative rounds: '+str(n_iterative_rounds))

    if flush_system:
        # run fluidics program for this round
        success_fluidics = False
        success_fluidics = run_fluidic_program(1, df_program, valve_controller, pump_controller)
        if not(success_fluidics):
            print('Error in fluidics! Stopping scan.')
            sys.exit()
        print('Flushed fluidic system.')
        sys.exit()

    # connect to alignment laser shutter
    shutter_id = int(df_config['shutter_id'])
    shutter_controller = PicardShutter(shutter_id=shutter_id,verbose=False)
    shutter_controller.closeShutter()
    
    # setup O3 piezo stage
    O3_stage_name = str(df_config['O3_stage_name'])

    # connect to Micromanager core instance
    core = Core()
    #bridge = Bridge()

    # make sure camera does not have an ROI set
    core.snap_image()
    y_pixels = core.get_image_height()
    x_pixels = core.get_image_width()
    while not(y_pixels==2304) or not(x_pixels==2304):
        roi_reset = False
        while not(roi_reset):
            roi_reset = easygui.ynbox('Removed camera ROI?', 'Title', ('Yes', 'No'))
        core.snap_image()
        y_pixels = core.get_image_height()
        x_pixels = core.get_image_width()
    
    # set ROI
    roi_selection = easygui.choicebox('Imaging volume setup.', 'ROI size', ['256x2304', '512x2304', '1024x2034'])
    if roi_selection == str('256x2304'):
        roi_y_corner = 1165-128
        roi_imaging = [0,roi_y_corner,2304,256]
        core.set_roi(*roi_imaging)
    elif roi_selection == str('512x2304'):
        roi_y_corner = 1165-256
        roi_imaging = [0,roi_y_corner,2304,512]
        core.set_roi(*roi_imaging)
    elif roi_selection == str('1024x2304'):
        roi_y_corner = 1165-512
        roi_imaging = [0,roi_y_corner,2304,1024]
        core.set_roi(*roi_imaging)
    
    # set lasers to zero power and software control
    channel_powers = [0.,0.,0.,0.,0.]
    setup_obis_laser_boxx(core,channel_powers,state='software')

    # set camera to fast readout mode
    core.set_config('Camera-Setup','ScanMode3')
    core.wait_for_config('Camera-Setup','ScanMode3')

    # set camera to START mode upon input trigger
    core.set_config('Camera-TriggerType','START')
    core.wait_for_config('Camera-TriggerType','START')

    # set camera to positive input trigger
    core.set_config('Camera-TriggerPolarity','POSITIVE')
    core.wait_for_config('Camera-TriggerPolarity','POSITIVE')

    # set camera to internal control
    core.set_config('Camera-TriggerSource','INTERNAL')
    core.wait_for_config('Camera-TriggerSource','INTERNAL')

    # set camera to output positive triggers on all lines for exposure
    core.set_property('OrcaFusionBT','OUTPUT TRIGGER KIND[0]','EXPOSURE')
    core.set_property('OrcaFusionBT','OUTPUT TRIGGER KIND[1]','EXPOSURE')
    core.set_property('OrcaFusionBT','OUTPUT TRIGGER KIND[2]','EXPOSURE')
    core.set_property('OrcaFusionBT','OUTPUT TRIGGER POLARITY[0]','POSITIVE')
    core.set_property('OrcaFusionBT','OUTPUT TRIGGER POLARITY[1]','POSITIVE')
    core.set_property('OrcaFusionBT','OUTPUT TRIGGER POLARITY[2]','POSITIVE')

    # enable joystick
    core.set_property('XYStage:XY:31','JoystickEnabled','Yes')
    core.set_property('ZStage:M:37','JoystickInput','22 - right wheel')

    # change core timeout for long stage moves
    core.set_property('Core','TimeoutMs',500000)
    time.sleep(1)

    # galvo voltage at neutral
    galvo_neutral_volt = 0.0 # unit: volts

    # pull galvo line from config file
    galvo_ao_line = str(df_config['galvo_ao_pin'])

    # set the galvo to the neutral position if it is not already
    try: 
        taskAO_first = daq.Task()
        taskAO_first.CreateAOVoltageChan(galvo_ao_line,"",-4.0,4.0,daq.DAQmx_Val_Volts,None)
        taskAO_first.WriteAnalogScalarF64(True, -1, galvo_neutral_volt, None)
        taskAO_first.StopTask()
        taskAO_first.ClearTask()
    except daq.DAQError as err:
        print("DAQmx Error %s"%err)

    gc.collect()

    # @Doug: r_idx not defined yet right?
    # maybe n_iterative_rounds, n_y, n_z?

    # setup functools to pass same core into camera trigger
    camera_hook_fn_with_core = partial(camera_hook_fn,core)

    # iterate over user defined program
    for r_idx, r_name in enumerate(fluidics_rounds):
 
        #studio = bridge.get_studio()
        studio = Studio()
        
        # get handle to xy and z stages
        xy_stage = core.get_xy_stage_device()
        z_stage = core.get_focus_device()

        # TO DO: Fix this so it automatically detects what is already on the disk if user chooses to restart.
        resume_r_name = 0      # round index in human notation, starts from 1
        resume_y_tile_idx = 0
        resume_z_tile_idx = 0

        # run O3 focus optimizer
        manage_O3_focus(core,shutter_controller,O3_stage_name,verbose=False)
        print(time_stamp(), f'O3 focus stage position (um) = {O3_focus_positions[r_idx,y_idx,z_idx]}.')

        success_fluidics = False
        success_fluidics = run_fluidic_program(r_name, df_program, valve_controller, pump_controller)
        if not(success_fluidics):
            print('Error in fluidics! Stopping scan.')
            sys.exit()
        
        manage_O3_focus(core,shutter_controller,O3_stage_name,verbose=False)
        print(time_stamp(), f'O3 focus stage position (um) = {O3_focus_positions[r_idx,y_idx,z_idx]}.')

        # if first round, have user setup positions, laser intensities, and exposure time in MM GUI
        if r_idx == 0:
            
            # setup imaging parameters using MM GUI
            run_imaging = False
            while not(run_imaging):

                setup_done = False
                while not(setup_done):
                    setup_done = easygui.ynbox('Finished setting up MM?', 'Title', ('Yes', 'No'))

                df_MM_setup, active_channel_indices = retrieve_setup_from_MM(core,studio,df_config,debug=debug_flag)

                channel_states = [bool(df_MM_setup['405_active']),
                                bool(df_MM_setup['488_active']),
                                bool(df_MM_setup['561_active']),
                                bool(df_MM_setup['635_active']),
                                bool(df_MM_setup['730_active'])]

                channel_powers = [float(df_MM_setup['405_power']),
                                float(df_MM_setup['488_power']),
                                float(df_MM_setup['561_power']),
                                float(df_MM_setup['635_power']),
                                float(df_MM_setup['730_power'])]

                # construct and display imaging summary to user
                scan_settings = (f"Number of labeling rounds: {str(n_iterative_rounds)} \n\n"
                                f"Number of Y tiles:  {str(df_MM_setup['tile_axis_positions'])} \n"
                                f"Tile start:  {str(df_MM_setup['tile_axis_start_um'])} \n"
                                f"Tile end:  {str(df_MM_setup['tile_axis_end_um'])} \n\n"
                                f"Number of Z slabs:  {str(df_MM_setup['height_axis_positions'])} \n"
                                f"Height start:  {str(df_MM_setup['height_axis_start_um'])} \n"
                                f"Height end:  {str(df_MM_setup['height_axis_end_um'])} \n\n"
                                f"Number of channels:  {str(df_MM_setup['n_active_channels'])} \n"
                                f"Active lasers: {str(channel_states)} \n"
                                f"Lasers powers: {str(channel_powers)} \n\n"
                                f"Number of scan positions:  {str(df_MM_setup['scan_axis_positions'])} \n"
                                f"Scan start: {str(df_MM_setup['scan_axis_start_um'])}  \n"
                                f"Scan end:  {str(df_MM_setup['scan_axis_end_um'])} \n")
                                
                output = easygui.textbox(scan_settings, 'Please review scan settings')

                # verify user actually wants to run imaging
                run_imaging = easygui.ynbox('Run acquistion?', 'Title', ('Yes', 'No'))

                if run_imaging == True:
                    # disable joystick
                    core.set_property('XYStage:XY:31','JoystickEnabled','No')
                    core.set_property('ZStage:M:37','JoystickInput','0 - none')
                    
                    # set flag to change configuration
                    config_changed = True

        # if last round, switch to DAPI + alexa488 readout instead
        if (r_idx == (n_iterative_rounds - 1)) and (run_fluidics):

            # enable joystick
            core.set_property('XYStage:XY:31','JoystickEnabled','Yes')
            core.set_property('ZStage:M:37','JoystickInput','22 - right wheel')

            setup_done = False
            while not(setup_done):
                setup_done = easygui.ynbox('Finished setting up MM?', 'Title', ('Yes', 'No'))

            df_MM_setup, active_channel_indices = retrieve_setup_from_MM(core,studio,df_config,debug=debug_flag)

            channel_states = [bool(df_MM_setup['405_active']),
                                bool(df_MM_setup['488_active']),
                                bool(df_MM_setup['561_active']),
                                bool(df_MM_setup['635_active']),
                                bool(df_MM_setup['730_active'])]

            channel_powers = [float(df_MM_setup['405_power']),
                                float(df_MM_setup['488_power']),
                                float(df_MM_setup['561_power']),
                                float(df_MM_setup['635_power']),
                                float(df_MM_setup['730_power'])]

            # construct and display imaging summary to user
            scan_settings = (f"Number of labeling rounds: {str(n_iterative_rounds)} \n\n"
                            f"Number of Y tiles:  {str(df_MM_setup['tile_axis_positions'])} \n"
                            f"Tile start:  {str(df_MM_setup['tile_axis_start_um'])} \n"
                            f"Tile end:  {str(df_MM_setup['tile_axis_end_um'])} \n"
                            f"Tile step:  {str(df_MM_setup['tile_axis_step_um'])} \n\n"
                            f"Number of Z slabs:  {str(df_MM_setup['height_axis_positions'])} \n"
                            f"Height start:  {str(df_MM_setup['height_axis_start_um'])} \n"
                            f"Height end:  {str(df_MM_setup['height_axis_end_um'])} \n"
                            f"Height step:  {str(df_MM_setup['height_axis_step_um'])} \n\n"
                            f"Number of channels:  {str(df_MM_setup['n_active_channels'])} \n"
                            f"Active lasers: {str(channel_states)} \n"
                            f"Lasers powers: {str(channel_powers)} \n\n"
                            f"Number of scan positions:  {str(df_MM_setup['scan_axis_positions'])} \n"
                            f"Scan start: {str(df_MM_setup['scan_axis_start_um'])}  \n"
                            f"Scan end:  {str(df_MM_setup['scan_axis_end_um'])} \n")
                            
            output = easygui.textbox(scan_settings, 'Please review last round scan settings')

            # verify user actually wants to run imaging
            run_imaging = easygui.ynbox('Run acquistion of last round?', 'Title', ('Yes', 'No'))

            if run_imaging == True:
                # disable joystick
                core.set_property('XYStage:XY:31','JoystickEnabled','No')
                core.set_property('ZStage:M:37','JoystickInput','0 - none')
                
                # set flag to change configuration
                config_changed = True

        if config_changed:

            # turn on 'transmit repeated commands' for Tiger
            core.set_property('TigerCommHub','OnlySendSerialCommandOnChange','No')

            # set scan axis speed for large move to initial position
            command = 'SPEED X=.1'
            core.set_property('TigerCommHub','SerialCommand',command)

            # check to make sure Tiger is not busy
            ready='B'
            while(ready!='N'):
                command = 'STATUS'
                core.set_property('TigerCommHub','SerialCommand',command)
                ready = core.get_property('TigerCommHub','SerialResponse')
                time.sleep(.500)

            # turn off 'transmit repeated commands' for Tiger
            core.set_property('TigerCommHub','OnlySendSerialCommandOnChange','Yes')

            core.set_xy_position(float(df_MM_setup['scan_axis_start_um']),float(df_MM_setup['tile_axis_start_um']))
            core.wait_for_device(xy_stage)

            # setup constant speed stage scanning on ASI Tiger controller
            setup_asi_tiger(core,float(df_MM_setup['scan_axis_speed']),float(df_MM_setup['scan_axis_start_mm']),float(df_MM_setup['scan_axis_end_mm']))
            setup_obis_laser_boxx(core,channel_powers,state='digital')
            
            # create events to execute scan
            events = []
            for x in range(int(df_MM_setup['scan_axis_positions'])+int(df_config['excess_scan_positions'])):
                for c in active_channel_indices:
                    evt = { 'axes': {'z': x,'c': c}}
                    events.append(evt)

            # setup digital trigger buffer on DAQ
            n_active_channels = int(df_MM_setup['n_active_channels'])
            samples_per_ch = 2 * n_active_channels
            DAQ_sample_rate_Hz = 10000
            num_DI_channels = 8

            # create DAQ pattern for laser strobing controlled via rolling shutter
            dataDO = np.zeros((samples_per_ch, num_DI_channels), dtype=np.uint8)
            for ii, ind in enumerate(active_channel_indices):
                dataDO[2*ii::2*n_active_channels, int(ind)] = 1

        # set camera to internal control
        core.set_config('Camera-TriggerSource','INTERNAL')
        core.wait_for_config('Camera-TriggerSource','INTERNAL')

        gc.collect()

        n_y_tiles = int(df_MM_setup['tile_axis_positions'])
        n_z_tiles = int(df_MM_setup['height_axis_positions'])

        for y_idx in range(n_y_tiles):
            
            # calculate tile axis position
            tile_position_um = float(df_MM_setup['tile_axis_start_um'])+(float(df_MM_setup['tile_axis_step_um'])*y_idx)
            
            # move XY stage to new tile axis position
            core.set_xy_position(float(df_MM_setup['scan_axis_start_um']),tile_position_um)
            core.wait_for_device(xy_stage)

            # turn on 'transmit repeated commands' for Tiger
            core.set_property('TigerCommHub','OnlySendSerialCommandOnChange','No')

            # check to make sure Tiger is not busy
            ready='B'
            while(ready!='N'):
                command = 'STATUS'
                core.set_property('TigerCommHub','SerialCommand',command)
                ready = core.get_property('TigerCommHub','SerialResponse')
                time.sleep(.500)

            # turn off 'transmit repeated commands' for Tiger
            core.set_property('TigerCommHub','OnlySendSerialCommandOnChange','Yes')
            
            for z_idx in range(n_z_tiles):
                if df_MM_setup['height_strategy'] == 'tile':
                    # calculate height axis position
                    height_position_um = float(df_MM_setup['height_axis_start_um'])+(float(df_MM_setup['height_axis_step_um'])*z_idx)
                elif df_MM_setup['height_strategy'] == 'track':
                    height_position_um = float(df_MM_setup['height_axis_start_um'])+(float(df_MM_setup['height_axis_step_um'])*y_idx)

                # move Z stage to new height axis position
                core.set_position(height_position_um)
                core.wait_for_device(z_stage)

                # update save_name with current tile information
                if (r_name == resume_r_name) and (y_idx == resume_y_tile_idx) and (z_idx == resume_z_tile_idx):
                    save_name_ryz = Path(str(df_MM_setup['save_name'])+'_r'+str(r_name).zfill(4)+'_y'+str(y_idx).zfill(4)+'_z'+str(z_idx).zfill(4)+'_a')
                else:
                    save_name_ryz = Path(str(df_MM_setup['save_name'])+'_r'+str(r_name).zfill(4)+'_y'+str(y_idx).zfill(4)+'_z'+str(z_idx).zfill(4))

                # turn on 'transmit repeated commands' for Tiger
                core.set_property('TigerCommHub','OnlySendSerialCommandOnChange','No')

                # check to make sure Tiger is not busy
                ready='B'
                while(ready!='N'):
                    command = 'STATUS'
                    core.set_property('TigerCommHub','SerialCommand',command)
                    ready = core.get_property('TigerCommHub','SerialResponse')
                    time.sleep(.500)

                # turn off 'transmit repeated commands' for Tiger
                core.set_property('TigerCommHub','OnlySendSerialCommandOnChange','Yes')

                # query current stage positions
                xy_pos = core.get_xy_stage_position()
                stage_x = np.round(float(xy_pos.x),2)
                stage_y = np.round(float(xy_pos.y),2)
                stage_z = np.round(float(core.get_position()),2)

                # setup DAQ for laser strobing
                try:    
                    # ----- DIGITAL input -------
                    taskDI = daq.Task()
                    taskDI.CreateDIChan("/Dev1/PFI0","",daq.DAQmx_Val_ChanForAllLines)
                    
                    ## Configure change detection timing (from wave generator)
                    taskDI.CfgInputBuffer(0)    # must be enforced for change-detection timing, i.e no buffer
                    taskDI.CfgChangeDetectionTiming("/Dev1/PFI0","/Dev1/PFI0",daq.DAQmx_Val_ContSamps,0)

                    ## Set where the starting trigger 
                    taskDI.CfgDigEdgeStartTrig("/Dev1/PFI0",daq.DAQmx_Val_Rising)
                    
                    ## Export DI signal to unused PFI pins, for clock and start
                    taskDI.ExportSignal(daq.DAQmx_Val_ChangeDetectionEvent, "/Dev1/PFI2")
                    taskDI.ExportSignal(daq.DAQmx_Val_StartTrigger,"/Dev1/PFI1")
                    
                    # ----- DIGITAL output ------   
                    taskDO = daq.Task()
                    taskDO.CreateDOChan("/Dev1/port0/line0:7","",daq.DAQmx_Val_ChanForAllLines)

                    ## Configure timing (from DI task) 
                    taskDO.CfgSampClkTiming("/Dev1/PFI2",DAQ_sample_rate_Hz,daq.DAQmx_Val_Rising,daq.DAQmx_Val_ContSamps,samples_per_ch)
                    
                    ## Write the output waveform
                    samples_per_ch_ct_digital = ct.c_int32()
                    taskDO.WriteDigitalLines(samples_per_ch,False,10.0,daq.DAQmx_Val_GroupByChannel,dataDO,ct.byref(samples_per_ch_ct_digital),None)

                    ## ------ Start digital input and output tasks ----------
                    taskDO.StartTask()    
                    taskDI.StartTask()

                except daq.DAQError as err:
                    print("DAQmx Error %s"%err)

                # set camera to external control
                # DCAM sets the camera back to INTERNAL mode after each acquisition
                core.set_config('Camera-TriggerSource','EXTERNAL')
                core.wait_for_config('Camera-TriggerSource','EXTERNAL')

                # verify that camera actually switched back to external trigger mode
                trigger_state = core.get_property('OrcaFusionBT','TRIGGER SOURCE')

                # if not in external control, keep trying until camera changes settings
                while not(trigger_state =='EXTERNAL'):
                    time.sleep(2.0)
                    core.set_config('Camera-TriggerSource','EXTERNAL')
                    core.wait_for_config('Camera-TriggerSource','EXTERNAL')
                    trigger_state = core.get_property('OrcaFusionBT','TRIGGER SOURCE')

                # run O3 focus optimizer
                O3_focus_position = manage_O3_focus(core,shutter_controller,O3_stage_name,verbose=False)
                print(time_stamp(), f'O3 focus stage position (um) = {O3_focus_position}.')

                # create stage position dictionary 
                current_stage_data = [{'stage_x': float(stage_x), 
                                    'stage_y': float(stage_y), 
                                    'stage_z': float(stage_z),
                                    'stage_O3': float(O3_focus_position)}]

                # run acquisition for this ryz combination
                print(time_stamp(), f'round {r_idx+1}/{n_iterative_rounds}; y tile {y_idx+1}/{n_y_tiles}; z tile {z_idx+1}/{n_z_tiles}.')
                print(time_stamp(), f'Stage location (um): x={stage_x}, y={stage_y}, z={stage_z}.')
                with Acquisition(directory=str(df_MM_setup['save_directory']), name=str(save_name_ryz),
                                post_camera_hook_fn=camera_hook_fn_with_core, show_display=False, max_multi_res_index=0) as acq:
                    acq.acquire(events)

                # run O3 focus optimizer
                manage_O3_focus(core,shutter_controller,O3_stage_name,verbose=False)
                print(time_stamp(), f'O3 focus stage position (um) = {O3_focus_positions[r_idx,y_idx,z_idx]}.')

                # stop DAQ and make sure it is at zero
                try:
                    ## Stop and clear both tasks
                    taskDI.StopTask()
                    taskDO.StopTask()
                    taskDI.ClearTask()
                    taskDO.ClearTask()
                except daq.DAQError as err:
                    print("DAQmx Error %s"%err)

                # save experimental info after first tile. 
                # we do it this way so that Pycromanager can manage directory creation
                if (setup_metadata):
                    # save stage scan parameters
                    scan_param_data = [{'root_name': str(df_MM_setup['save_name']),
                                        'scan_type': str('OPM-stage'),
                                        'interleaved': bool(True),
                                        'exposure': float(df_MM_setup['exposure_ms']),
                                        'scan_axis_start': float(df_MM_setup['scan_axis_start_um']),
                                        'scan_axis_end': float(df_MM_setup['scan_axis_end_um']),
                                        'tile_axis_start': float(df_MM_setup['tile_axis_start_um']),
                                        'tile_axis_end': float(df_MM_setup['tile_axis_end_um']),
                                        'tile_axis_step': float(df_MM_setup['tile_axis_step_um']),
                                        'height_axis_start': float(df_MM_setup['height_axis_start_um']),
                                        'height_axis_end': float(df_MM_setup['height_axis_end_um']),
                                        'height_axis_step': float(df_MM_setup['height_axis_step_um']),
                                        'theta': float(30.0), 
                                        'scan_step': float(float(df_config['scan_axis_step_um'])*1000.), 
                                        'pixel_size': float(float(df_config['pixel_size'])*1000.),
                                        'num_t': int(1),
                                        'num_r': int(n_iterative_rounds),
                                        'num_y': int(df_MM_setup['tile_axis_positions']),
                                        'num_z': int(df_MM_setup['height_axis_positions']),
                                        'num_ch': int(df_MM_setup['n_active_channels']),
                                        'scan_axis_positions': int(df_MM_setup['scan_axis_positions']),
                                        'excess_scan_positions': int(df_config['excess_scan_positions']),
                                        'y_pixels': int(df_MM_setup['y_pixels']),
                                        'x_pixels': int(df_MM_setup['x_pixels']),
                                        '405_active': bool(channel_states[0]),
                                        '488_active': bool(channel_states[1]),
                                        '561_active': bool(channel_states[2]),
                                        '635_active': bool(channel_states[3]),
                                        '730_active': bool(channel_states[4]),
                                        '405_power': float(channel_powers[0]),
                                        '488_power': float(channel_powers[1]),
                                        '561_power': float(channel_powers[2]),
                                        '635_power': float(channel_powers[3]),
                                        '730_power': float(channel_powers[4])}]
                    scan_metadata_path = Path(df_MM_setup['save_directory']) / Path('scan_metadata.csv')
                    write_metadata(scan_param_data[0], scan_metadata_path)

                    setup_metadata=False

                # save stage scan positions after each tile
                if (r_name == resume_r_name) and (y_idx == resume_y_tile_idx) and (z_idx == resume_z_tile_idx):
                    save_name_stage_positions = Path(str(df_MM_setup['save_name'])+'_r'+str(r_name).zfill(4)+'_y'+str(y_idx).zfill(4)+'_z'+str(z_idx).zfill(4)+'_a_stage_positions.csv')
                else:
                    save_name_stage_positions = Path(str(df_MM_setup['save_name'])+'_r'+str(r_name).zfill(4)+'_y'+str(y_idx).zfill(4)+'_z'+str(z_idx).zfill(4)+'_stage_positions.csv')
                save_name_stage_path = Path(df_MM_setup['save_directory']) / save_name_stage_positions
                write_metadata(current_stage_data[0], save_name_stage_path)

                # turn on 'transmit repeated commands' for Tiger
                core.set_property('TigerCommHub','OnlySendSerialCommandOnChange','No')

                # check to make sure Tiger is not busy
                ready='B'
                while(ready!='N'):
                    command = 'STATUS'
                    core.set_property('TigerCommHub','SerialCommand',command)
                    ready = core.get_property('TigerCommHub','SerialResponse')
                    time.sleep(.500)

                # turn off 'transmit repeated commands' for Tiger
                core.set_property('TigerCommHub','OnlySendSerialCommandOnChange','Yes')

<<<<<<< HEAD
                # run O3 focus optimizer
                # @Doug should we run it before the aquisition?
                O3_focus_position = manage_O3_focus(core,shutter_controller,O3_stage_name,verbose=False)
                print(time_stamp(), f'O3 focus stage position (um) = {O3_focus_position}.')

=======
>>>>>>> 9d13a021
            gc.collect()

    # set lasers to zero power and software control
    channel_powers = [0.,0.,0.,0.,0.]
    setup_obis_laser_boxx(core,channel_powers,state='software')
    
    # set camera to internal control
    core.set_config('Camera-TriggerSource','INTERNAL')
    core.wait_for_config('Camera-TriggerSource','INTERNAL')           

    # enable joystick
    core.set_property('XYStage:XY:31','JoystickEnabled','Yes')
    core.set_property('ZStage:M:37','JoystickInput','22 - right wheel')

    # shut down python initialized hardware
    if (run_fluidics):
        # shutter_controller.close()
        valve_controller.close()
        pump_controller.close()
    shutter_controller.shutDown()

    del core, studio
    gc.collect()
    
#-----------------------------------------------------------------------------
if __name__ == "__main__":
    main()<|MERGE_RESOLUTION|>--- conflicted
+++ resolved
@@ -624,14 +624,11 @@
                 # turn off 'transmit repeated commands' for Tiger
                 core.set_property('TigerCommHub','OnlySendSerialCommandOnChange','Yes')
 
-<<<<<<< HEAD
                 # run O3 focus optimizer
                 # @Doug should we run it before the aquisition?
                 O3_focus_position = manage_O3_focus(core,shutter_controller,O3_stage_name,verbose=False)
                 print(time_stamp(), f'O3 focus stage position (um) = {O3_focus_position}.')
 
-=======
->>>>>>> 9d13a021
             gc.collect()
 
     # set lasers to zero power and software control
