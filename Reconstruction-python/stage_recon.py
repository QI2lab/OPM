#!/usr/bin/env python

'''
Stage scanning OPM post-processing using Numpy, Dask, and npy2bdv
Orthgonal interpolation method as described by Vincent Maioli (http://doi.org/10.25560/68022)

Shepherd 03/20
'''

# imports
import numpy as np
from dask_image.imread import imread
import dask.array as da
from functools import partial
from pathlib import Path
from natsort import natsorted, ns
import npy2bdv
import gc
import sys
import getopt

# perform stage scanning reconstruction using orthogonal interpolation
def stage_recon(data,parameters):

    # unwrap parameters 
    theta = parameters[0]             # (degrees)
    distance = parameters[1]          # (nm)
    pixel_size = parameters[2]        # (nm)
    [num_images,ny,nx]=data.shape     # (pixels)
    

    # change step size from physical space (nm) to camera space (pixels)
    pixel_step = distance/pixel_size    # (pixels)

    # calculate the number of pixels scanned during stage scan 
    scan_end = num_images * pixel_step  # (pixels)

    # calculate properties for final image
    final_ny = int(np.ceil(scan_end+ny*np.cos(theta*np.pi/180))) # (pixels)
    final_nz = int(np.ceil(ny*np.sin(theta*np.pi/180)))          # (pixels)
    final_nx = int(nx)                                           # (pixels)

    # create final image
    output = np.zeros([final_nz, final_ny, final_nx],dtype=np.float32)  # (pixels,pixels,pixels)

    # precalculate trig functions for scan angle
    tantheta = np.tan(theta * np.pi/180).astype('f') # (float)
    sintheta = np.sin(theta * np.pi/180).astype('f') # (float)
    costheta = np.cos(theta * np.pi/180).astype('f') # (float)

    # perform orthogonal interpolation

    # loop through output z planes
    for z in range (0,final_nz):
        # calculate range of output y pixels to populate
        y_range_min=np.min([0,int(np.floor(float(z)/tantheta))])
        y_range_max=np.max([final_ny,int(np.ceil(scan_end+float(z)/tantheta+1))])

        # loop through final y pixels
        for y in range(y_range_min,y_range_max):

            # find the virtual tilted plane that intersects the interpolated plane 
            virtual_plane = y - z/tantheta

            # find raw data planes that surround the virtual plane
            plane_before = int(np.floor(virtual_plane/pixel_step))
            plane_after = int(plane_before+1)

            # continue if raw data planes are within the data range
            if ((plane_before>=0) and (plane_after<num_images)):
                
                # find distance of a point on the  interpolated plane to plane_before and plane_after
                l_before = virtual_plane - plane_before * pixel_step
                l_after = pixel_step - l_before
                
                # determine location of a point along the interpolated plane
                za = z/sintheta
                virtual_pos_before = za + l_before*costheta
                virtual_pos_after = za - l_after*costheta

                # determine nearest data points to interpoloated point in raw data
                pos_before = int(np.floor(virtual_pos_before))
                pos_after = int(np.floor(virtual_pos_after))

                # continue if within data bounds
                if ((pos_before>=0) and (pos_after >= 0) and (pos_before<ny-1) and (pos_after<ny-1)):
                    
                    # determine points surrounding interpolated point on the virtual plane 
                    dz_before = virtual_pos_before - pos_before
                    dz_after = virtual_pos_after - pos_after

                    # compute final image plane using orthogonal interpolation
                    output[z,y,:] = (l_before * dz_after * data[plane_after,pos_after+1,:] + \
                                    l_before * (1-dz_after) * data[plane_after,pos_after,:] + \
                                    l_after * dz_before * data[plane_before,pos_before+1,:] + \
                                    l_after * (1-dz_before) * data[plane_before,pos_before,:]) /pixel_step


    # return interpolated output
    return output

# open data, parse, chunk, perform OPM processing, and save as BDV H5 file
def main(argv):

    # parse directory name from command line argument
    # TO DO: parse number of images in strip, number of strips, and number of channels from MM metadata 
    input_dir_string = ''
    output_dir_string = ''
    num_imgs_per_strip = -1
    num_channels = -1

    try:
        arguments, values = getopt.getopt(argv,"hi:o:n:c:",["help","ipath=","opath=","nimgs=","nchan="])
    except getopt.GetoptError:
        print('Error. stage_recon.py -i <inputdirectory> -o <outputdirectory> -n <numberimages> -c <numberchannels')
        sys.exit(2)
    for current_argument, current_value in arguments:
        if current_argument == '-h':
            print('Usage. stage_recon.py -i <inputdirectory> -o <outputdirectory> -n <numberimages> -c <numberchannels')
            sys.exit()
        elif current_argument in ("-i", "--ipath"):
            input_dir_string = current_value
        elif current_argument in ("-o", "--opath"):
            output_dir_string = current_value
        elif current_argument in ("-n", "--nimgs"):
            num_imgs_per_strip = int(current_value)
        elif current_argument in ("-c", "--nchan"):
            num_channels = int(current_value)
        
    if (input_dir_string == '' or num_imgs_per_strip==-1 or num_channels==-1):
        print('Input parse error. Please check input directory (-i) and number of images per strip (-c)')
        sys.exit(2)

    # Load data
    # this approach assumes data is generated by our MM script
    # the strategy is to sequentially activate each channel for each tile position ("strip")
    # this allows for smooth stage scanning at a fast camera rate without having to synchronize
    # laser changing during stage scan

    # set number of processing chunks for each strip
    # this number should be adjusted to fit each chunk and result into memory
    # TO DO: automatically take account loading data and holding deskew result in local memory 
    split_strip_factor = 2

    # https://docs.python.org/3/library/pathlib.html
    # Create Path object to directory
    input_dir_path=Path(input_dir_string)
    
    # https://docs.python.org/3/library/pathlib.html
    # create list of all tiff files within directory
    # https://natsort.readthedocs.io/en/master/examples.html#sort-os-generated-paths
    # sort files using natural sort to make sure they are loaded in the correct order 
    all_files = natsorted(list(input_dir_path.glob('*.tif')),alg=ns.PATH)

    # check if there is more than one TIFF file in folder
    # if yes, concatenate files together
    if (len(all_files)>1):
        # http://image.dask.org/en/latest/dask_image.imread.html
        # read each tiff file n as it's own Dask Array
        files = [imread(str(all_files[i]),nframes=(num_imgs_per_strip//split_strip_factor)) for i in range(len(all_files))]

        # https://docs.dask.org/en/latest/array-api.html#dask.array.concatenate
        # put images all the Dask arrays together to form one Dask array with all images
        stack_raw = da.concatenate(files)

    # if no, load the one tiff in the folder
    else:
        # http://image.dask.org/en/latest/dask_image.imread.html
        # read the tiff file in as it's own Dask Array
        stack_raw = imread(str(all_files[0]),nframes=(num_imgs_per_strip//split_strip_factor))

    # get number of strips from raw data
    num_strips = int(stack_raw.shape[0]/num_imgs_per_strip/num_channels)

    # https://docs.dask.org/en/latest/array-api.html#dask.array.reshape
    # reshape array to match data as collected
    stack_raw = stack_raw.reshape(num_channels* num_strips * num_imgs_per_strip, stack_raw.shape[1], stack_raw.shape[2])
    
    # https://docs.dask.org/en/latest/array-api.html#dask.array.rechunk
    # rechunk dask array for faster loading because data stored in max 4 gig TIFF files created by MM 2.0 gamma 
    stack_raw = stack_raw.rechunk((100,stack_raw.shape[1], stack_raw.shape[2]))

    # number of images per chunk without overlap
    num_images_per_split = int(np.floor(num_imgs_per_strip/split_strip_factor))

    # percentage of overlapped images to use between chunks
    # should be small number relative to number of scan axis positions 
    overlap = 0.2

    # create parameter array
    # [theta, stage move distance, camera pixel size]
    # units are [degrees,nm,nm]
    params=[60,100,116]

    # check if user provided output path
    if (output_dir_string==''):
        output_dir_path = input_dir_path
    else:
        output_dir_path = Path(output_dir_string)

    # https://github.com/nvladimus/npy2bdv
    # create BDV H5 file with sub-sampling for BigStitcher
    # TO DO: modify npy2bdv to support B3D compression, https://git.embl.de/balazs/B3D
    #        this may involve change the underlying hdf5 install that h5py is using
    output_path = output_dir_path / 'deskewed.h5'
    bdv_writer = npy2bdv.BdvWriter(str(output_path), nchannels=num_channels, ntiles=num_strips*split_strip_factor, \
    subsamp=((1, 1, 1), (4, 2, 4), (8, 4, 8), (16,8,16)), blockdim=((256, 32, 256),),compression='gzip')
    
    last_image_channel=0

    # loop over each strip in acquistion
    for strip in range (0,num_strips):
        # loop over each channel in acquistion
        for channel in range(0,num_channels):
            # loop over each chunk in current strip
            for i in range(0,split_strip_factor):

                # determine indices of images to create a new Dask array for computing in memory
                if i==0:
                    first_image=i*num_images_per_split+last_image_channel
                    last_image=(i+1)*num_images_per_split + int(num_images_per_split * overlap)+last_image_channel
                else:
                    first_image=i*num_images_per_split - int(num_images_per_split * overlap)+last_image_channel
                    last_image=(i+1)*num_images_per_split+last_image_channel

                # determine tile id and output to user
                tile_id=(split_strip_factor)*strip+i
<<<<<<< HEAD
=======
                print('Channel '+str(channel)+', computing tile ' +str(tile_id+1)+' out of '+str(num_strips*split_strip_factor))
>>>>>>> 77331b5d

                # https://docs.dask.org/en/latest/api.html#dask.compute
                # evaluate into numpy array held in local memory
                # need to have enough RAM on computer to use this strategy!
                # TO DO: is it possible to use Dask map_blocks with deskew function?
                #        should be, but need to figure out how to have a function return a 
                #        different size output Dask array from the input Dask array 
                #        this is necessary since image is reshaped during the deskew operation.
                stack_to_process = stack_raw[first_image:last_image,:].compute()

                # run orthogonal interpolation on data held in memory
                strip_deskew = stage_recon(stack_to_process,params)

                # https://github.com/nvladimus/npy2bdv
                # write strip into BDV H5 file
                # TO DO: is it possible to use npy2bdv with Dask?
                #        if so, one could use map_overlap and map_blocks to chain together
                #        the routines so that it memory management can be handled by Dask
                #        instead of brute force loading images and calculating.
                print('Writing channel ' + str(channel) + ', Writing tile '+str(tile_id+1))
                bdv_writer.append_view(strip_deskew, time=0, channel=channel, tile=tile_id)

                # free up memory
                del stack_to_process
                del strip_deskew
                gc.collect()

            last_image_channel = last_image

    # https://github.com/nvladimus/npy2bdv
    # write BDV xml file
    bdv_writer.write_xml_file(ntimes=1)
    bdv_writer.close()

    # clean up memory
    del stack_raw
    gc.collect()


# run
if __name__ == "__main__":
    main(sys.argv[1:])


# The MIT License
#
# Copyright (c) 2020 Douglas Shepherd, Arizona State University
#
# Permission is hereby granted, free of charge, to any person obtaining a copy
# of this software and associated documentation files (the "Software"), to deal
# in the Software without restriction, including without limitation the rights
# to use, copy, modify, merge, publish, distribute, sublicense, and/or sell
# copies of the Software, and to permit persons to whom the Software is
# furnished to do so, subject to the following conditions:
#
# The above copyright notice and this permission notice shall be included in
# all copies or substantial portions of the Software.
#
# THE SOFTWARE IS PROVIDED "AS IS", WITHOUT WARRANTY OF ANY KIND, EXPRESS OR
# IMPLIED, INCLUDING BUT NOT LIMITED TO THE WARRANTIES OF MERCHANTABILITY,
# FITNESS FOR A PARTICULAR PURPOSE AND NONINFRINGEMENT. IN NO EVENT SHALL THE
# AUTHORS OR COPYRIGHT HOLDERS BE LIABLE FOR ANY CLAIM, DAMAGES OR OTHER
# LIABILITY, WHETHER IN AN ACTION OF CONTRACT, TORT OR OTHERWISE, ARISING FROM,
# OUT OF OR IN CONNECTION WITH THE SOFTWARE OR THE USE OR OTHER DEALINGS IN
# THE SOFTWARE.<|MERGE_RESOLUTION|>--- conflicted
+++ resolved
@@ -110,25 +110,21 @@
     num_channels = -1
 
     try:
-        arguments, values = getopt.getopt(argv,"hi:o:n:c:",["help","ipath=","opath=","nimgs=","nchan="])
+        arguments, values = getopt.getopt(argv,"hi:o:n:c:",["help","ipath=","opath="])
     except getopt.GetoptError:
-        print('Error. stage_recon.py -i <inputdirectory> -o <outputdirectory> -n <numberimages> -c <numberchannels')
+        print('Error. stage_recon.py -i <inputdirectory> -o <outputdirectory>')
         sys.exit(2)
     for current_argument, current_value in arguments:
         if current_argument == '-h':
-            print('Usage. stage_recon.py -i <inputdirectory> -o <outputdirectory> -n <numberimages> -c <numberchannels')
+            print('Usage. stage_recon.py -i <inputdirectory> -o <outputdirectory>')
             sys.exit()
         elif current_argument in ("-i", "--ipath"):
             input_dir_string = current_value
         elif current_argument in ("-o", "--opath"):
             output_dir_string = current_value
-        elif current_argument in ("-n", "--nimgs"):
-            num_imgs_per_strip = int(current_value)
-        elif current_argument in ("-c", "--nchan"):
-            num_channels = int(current_value)
         
-    if (input_dir_string == '' or num_imgs_per_strip==-1 or num_channels==-1):
-        print('Input parse error. Please check input directory (-i) and number of images per strip (-c)')
+    if (input_dir_string == ''):
+        print('Input parse error.')
         sys.exit(2)
 
     # Load data
@@ -140,11 +136,13 @@
     # set number of processing chunks for each strip
     # this number should be adjusted to fit each chunk and result into memory
     # TO DO: automatically take account loading data and holding deskew result in local memory 
-    split_strip_factor = 2
+    split_strip_factor = 1
 
     # https://docs.python.org/3/library/pathlib.html
     # Create Path object to directory
     input_dir_path=Path(input_dir_string)
+
+    # 
     
     # https://docs.python.org/3/library/pathlib.html
     # create list of all tiff files within directory
@@ -225,10 +223,6 @@
 
                 # determine tile id and output to user
                 tile_id=(split_strip_factor)*strip+i
-<<<<<<< HEAD
-=======
-                print('Channel '+str(channel)+', computing tile ' +str(tile_id+1)+' out of '+str(num_strips*split_strip_factor))
->>>>>>> 77331b5d
 
                 # https://docs.dask.org/en/latest/api.html#dask.compute
                 # evaluate into numpy array held in local memory
