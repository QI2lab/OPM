--- conflicted
+++ resolved
@@ -71,13 +71,8 @@
     for y in range(2):
         for z in range(2):
             for c in range(len(channel_configs)):
-<<<<<<< HEAD
                 for x in range(2):
                         evt = { 'axes': {'x': x, 'y': y, 'z': z}, 'x': 100, 'y': y*1000, 'z': z*100, 'channel': {'group': 'Channel', 'config': channel_configs[c]}}
-=======
-                for x in range(10):
-                        evt = { 'axes': {'x': x, 'y': y, 'z': z},  'x': 100, 'y': y*1000, 'z': z*100, 'channel': {'group': 'Channel', 'config': channel_configs[c]}}
->>>>>>> be382d88
                         events.append(evt)
 
     # run acquisition
